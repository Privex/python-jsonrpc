import json
import requests
import logging
from requests.auth import HTTPDigestAuth
from json import JSONDecodeError
from decimal import Decimal
from typing import Union, List, Dict

log = logging.getLogger(__name__)


class RPCException(BaseException):
    """Thrown when 'error' is present in the result, and is not None/False"""
    pass


class JsonRPC:
    """
    JsonRPC - a small Python class for querying JSON RPC servers over HTTP / HTTPS

        +===================================================+
        |                 © 2019 Privex Inc.                |
        |               https://www.privex.io               |
        +===================================================+
        |                                                   |
        |        Python Simple JSON RPC library             |
        |        License: X11/MIT                           |
        |                                                   |
        |        Core Developer(s):                         |
        |                                                   |
        |          (+)  Chris (@someguy123) [Privex]        |
        |                                                   |
        +===================================================+
    
    Basic usage:

        >>>  j = JsonRPC(hostname='api.example.com', port=443, ssl=True)
        >>>  j.get_someinfo('my first parameter')
        ['some', 'result', 'data', 'returned']
    
    If a method is not defined, you can still use it! You just won't get any IDE hints with the parameters.
    """

    LAST_ID = 0

    # Using a python-requests session will help to encourage connection re-use, e.g. HTTP Keep-alive
    # Since this is a static attribute, it will be shared across ALL instances of the class.
    req = requests.Session()

    def __init__(self, hostname, port: int = 80, username=None, password=None, ssl=False, timeout=120, 
                 url: str = '', auth: str = 'plain'):
        """
        Configure the remote JSON RPC server settings

        :param hostname: The hostname or IP address of the JSON RPC server
        :param port:     The JSON RPC TCP port to connect to
        :param username: If the RPC server needs a username, specify it here
        :param password: If the RPC server needs a password, specify it here (username must also be set)
        :param ssl:      If set to True, will use https for requests. Default is false - use plain http
        :param timeout:  If the server stops sending us data for this many seconds, abort and throw an exception
        :param url:      The URL to query, e.g. api/v1/test (starting /'s will automatically be removed)
        :param str auth: HTTP Authentication type - either ``plain`` (default) or ``digest``
        """
        self.timeout = timeout
        self.hostname = hostname
        self.username = username
        self.password = password
        self.port = port
        self.ssl = ssl
        self.endpoint = url
<<<<<<< HEAD
        self.auth = auth = auth.lower()
        if auth not in ['plain', 'digest']:
            raise AttributeError('Attribute "auth" must be either "plain" or "basic".')
        self.headers = {'content-type': 'application/json'}
=======
        self.headers = {'content-type': 'application/json'}
        self.method_base = ''
>>>>>>> 59ccc3a8

    @property
    def url(self):
        url = self.endpoint
        proto = 'https' if self.ssl else 'http'
        host = '{}:{}'.format(self.hostname, self.port)
        if self.username is not None and self.auth == 'plain':
            host = '{}:{}@{}:{}'.format(self.username, self.password, self.hostname, self.port)
        url = url[1:] if len(url) > 0 and url[0] == '/' else url  # Strip starting / of URL

        return "{}://{}/{}".format(proto, host, url)

    @property
    def next_id(self):
        JsonRPC.LAST_ID += 1
        return JsonRPC.LAST_ID

<<<<<<< HEAD
    def _call(self, method: str, params: Union[dict, list] = [], jid: int = None, del_params=False, 
              raise_status=True) -> Union[dict, list]:
=======
    def add_headers(self, custom_headers):
        self.headers.update(custom_headers)

    def set_method_base(self, method_base):
        self.method_base = method_base
    
    def call(self, method, method_base='', *params, **dicdata):
>>>>>>> 59ccc3a8
        """
        This is an internal function used by :py:meth:`.call` which handles the actual JsonRPC call.

        Some of the few reasons that you may wish to use ``_call`` directly instead of :py:meth:`.call` :
        
         - Need to specify parameters directly, e.g. blank JSON dict params ``{}``
         - Need to control the JsonRPC request ID
         - Need to read the original JsonRPC JSON response, not just the ``result`` key
         - Need to ignore or have custom handling for the ``error`` field in the response
        
        Examples:

            >>> j = JsonRPC('127.0.0.1', 8080)
            >>> # Simple call
            >>> res = j._call('get_user', ['john'])
            >>> print(res['result'])
            {'name': 'john', 'age': 30}
            >>> # Call with dict params, and custom JsonRPC request ID
            >>> res = j._call('my_query', dict(user='dave', age=25), jid=3)
            >>> print(res['id'])
            3

        :param str method:               JSON RPC method to call
        :param Union[dict,list] params:  Parameters to be passed as 'params' in the JSON request body (will not be casted)
        :param int jid:                  Optional JSON Request ID, if not specified will use :py:meth:`.next_id`
        :param bool del_params:          (Default: ``False``) If True, will remove ``params`` entirely from the request.
        :param bool raise_status:        (Default: ``True``) If True, will call ``.raise_for_status()`` after the request, 
                                         causing a HTTPError to be raised for non-200 responses
        
        :raises requests.exceptions.HTTPError: If ``raise_status`` is True, HTTPError will be raised for non-200 responses.
        
        :return Union[dict,list] result: The parsed JSON response as a dict/list (_call requires you to extract ``result`` yourself)
        """
<<<<<<< HEAD
        headers = self.headers
=======
        # headers = {'content-type': 'application/json'}
>>>>>>> 59ccc3a8

        method = self.method_base+'/'+method if self.method_base else method
        payload = {
            "method": method,
            "params": params,
            "jsonrpc": "2.0",
            "id": self.next_id if jid is None else jid,
        }
        if del_params:   # If del_params is True, then we need to remove 'params' from the request completely.
            del payload['params']

        r = None
        try:
            log.debug('Sending JsonRPC request to %s with payload: %s', self.url, payload)
<<<<<<< HEAD
            req_args = dict(data=json.dumps(payload), headers=headers, timeout=self.timeout)
            if self.auth == 'digest' and self.username is not None:
                req_args['auth'] = HTTPDigestAuth(self.username, self.password)
            r = self.req.post(self.url, **req_args)
            if raise_status:
                r.raise_for_status()
=======
            log.debug('Using headers: %s', self.headers)
            r = self.req.post(self.url, data=json.dumps(payload), headers=self.headers, timeout=self.timeout)
>>>>>>> 59ccc3a8
            response = r.json()
            return response
        except JSONDecodeError as e:
            log.warning('JSONDecodeError while querying %s', self.url)
            log.warning('Params: %s', params)
            t = r.text.decode('utf-8') if type(r.text) is bytes else str(r.text)
            log.warning('Raw response data was: %s', t)
            raise e

    def call(self, method, *params, **dicdata) -> Union[dict, list]:
        """
        Calls a JSON RPC method with method 'params' being the positional args passed as a list.

        If keyword args are passed, params will be a dict of the kwargs `dicdata` and positional args will be ignored.

        If both positional and keyword args are empty, params will be set to an empty list []

        :param method: JSON RPC method to call
        :param params: Parameters to be passed as a list as 'params' in the JSON request body
        :param dicdata: Arguments to be passed as a dict as 'params' in the JSON request body (overrides params)

        :raises RPCException: When an RPC call returns with a non-null/non-false 'error' key
        :raises requests.exceptions.HTTPError: Raised if the JsonRPC call resulted in a non-200 response.

        :return: dict() or list() of results, depending on what format the method returns.
        """
        
        # If kwargs are passed, payload params is a dictionary of the kwargs instead of positionals
        
        _params = dict(dicdata) if len(dicdata.keys()) > 0 else list(params)
        response = self._call(method=method, params=_params, raise_status=True)

        if 'error' in response and response['error'] not in [None, False]:
            raise RPCException(response['error'])
        return response['result']

    def __getattr__(self, name):
        """
        Methods that haven't yet been defined are simply passed off to :meth:`.call` with the positional and kwargs.

        This means `rpc.getreceivedbyaddress(address)` is equivalent to `rpc.call('getreceivedbyaddress', address)`

        :param name: Name of the attribute requested
        :return: Dict or List from call result
        """
        def c(*args, **kwargs):
            return self.call(name, *args, **kwargs)
        return c

"""
+===================================================+
|                 © 2019 Privex Inc.                |
|               https://www.privex.io               |
+===================================================+
|                                                   |
|        Python Simple JSON RPC library             |
|        License: X11/MIT                           |
|                                                   |
|        Core Developer(s):                         |
|                                                   |
|          (+)  Chris (@someguy123) [Privex]        |
|                                                   |
+===================================================+

Python Json RPC - A simple library for interacting with JsonRPC services
Copyright (c) 2019    Privex Inc. ( https://www.privex.io )

Permission is hereby granted, free of charge, to any person obtaining a copy of this software and associated documentation 
files (the "Software"), to deal in the Software without restriction, including without limitation the rights to use, copy, 
modify, merge, publish, distribute, sublicense, and/or sell copies of the Software, and to permit persons to whom the 
Software is furnished to do so, subject to the following conditions:

The above copyright notice and this permission notice shall be included in all copies or substantial portions of 
the Software.

THE SOFTWARE IS PROVIDED "AS IS", WITHOUT WARRANTY OF ANY KIND, EXPRESS OR IMPLIED, INCLUDING BUT NOT LIMITED TO THE 
WARRANTIES OF MERCHANTABILITY, FITNESS FOR A PARTICULAR PURPOSE AND NONINFRINGEMENT. IN NO EVENT SHALL THE AUTHORS 
OR COPYRIGHT HOLDERS BE LIABLE FOR ANY CLAIM, DAMAGES OR OTHER LIABILITY, WHETHER IN AN ACTION OF CONTRACT, TORT OR 
OTHERWISE, ARISING FROM, OUT OF OR IN CONNECTION WITH THE SOFTWARE OR THE USE OR OTHER DEALINGS IN THE SOFTWARE.

Except as contained in this notice, the name(s) of the above copyright holders shall not be used in advertising or 
otherwise to promote the sale, use or other dealings in this Software without prior written authorization.
"""<|MERGE_RESOLUTION|>--- conflicted
+++ resolved
@@ -68,15 +68,11 @@
         self.port = port
         self.ssl = ssl
         self.endpoint = url
-<<<<<<< HEAD
         self.auth = auth = auth.lower()
         if auth not in ['plain', 'digest']:
             raise AttributeError('Attribute "auth" must be either "plain" or "basic".')
         self.headers = {'content-type': 'application/json'}
-=======
-        self.headers = {'content-type': 'application/json'}
         self.method_base = ''
->>>>>>> 59ccc3a8
 
     @property
     def url(self):
@@ -94,18 +90,14 @@
         JsonRPC.LAST_ID += 1
         return JsonRPC.LAST_ID
 
-<<<<<<< HEAD
-    def _call(self, method: str, params: Union[dict, list] = [], jid: int = None, del_params=False, 
-              raise_status=True) -> Union[dict, list]:
-=======
     def add_headers(self, custom_headers):
         self.headers.update(custom_headers)
 
     def set_method_base(self, method_base):
         self.method_base = method_base
     
-    def call(self, method, method_base='', *params, **dicdata):
->>>>>>> 59ccc3a8
+    def _call(self, method: str, params: Union[dict, list] = [], jid: int = None, del_params=False, 
+              raise_status=True) -> Union[dict, list]:
         """
         This is an internal function used by :py:meth:`.call` which handles the actual JsonRPC call.
 
@@ -139,13 +131,8 @@
         
         :return Union[dict,list] result: The parsed JSON response as a dict/list (_call requires you to extract ``result`` yourself)
         """
-<<<<<<< HEAD
         headers = self.headers
-=======
-        # headers = {'content-type': 'application/json'}
->>>>>>> 59ccc3a8
-
-        method = self.method_base+'/'+method if self.method_base else method
+
         payload = {
             "method": method,
             "params": params,
@@ -158,17 +145,12 @@
         r = None
         try:
             log.debug('Sending JsonRPC request to %s with payload: %s', self.url, payload)
-<<<<<<< HEAD
             req_args = dict(data=json.dumps(payload), headers=headers, timeout=self.timeout)
             if self.auth == 'digest' and self.username is not None:
                 req_args['auth'] = HTTPDigestAuth(self.username, self.password)
             r = self.req.post(self.url, **req_args)
             if raise_status:
                 r.raise_for_status()
-=======
-            log.debug('Using headers: %s', self.headers)
-            r = self.req.post(self.url, data=json.dumps(payload), headers=self.headers, timeout=self.timeout)
->>>>>>> 59ccc3a8
             response = r.json()
             return response
         except JSONDecodeError as e:
@@ -196,8 +178,9 @@
         :return: dict() or list() of results, depending on what format the method returns.
         """
         
+        method = self.method_base+'/'+method if self.method_base else method
+        
         # If kwargs are passed, payload params is a dictionary of the kwargs instead of positionals
-        
         _params = dict(dicdata) if len(dicdata.keys()) > 0 else list(params)
         response = self._call(method=method, params=_params, raise_status=True)
 
